<<<<<<< HEAD
use crate::bot::commands::list_subscriptions_inline_keyboard::ListSubscriptionsInlineKeyboard;
use crate::bot::commands::set_global_template_inline_keyboard::SetGlobalTemplateInlineKeyboard;
use crate::bot::commands::set_template_inline_keyboard::SetTemplateInlineKeyboard;
use crate::bot::commands::subscribe_inline_keyboard::SubscribeInlineKeyboard;
use crate::bot::commands::unsubscribe_inline_keyboard::UnsubscribeInlineKeyboard;
=======
use crate::bot::telegram_client;
>>>>>>> b0cecdf3
use crate::bot::telegram_client::Api;
use crate::config::Config;
use crate::db::feeds;
use crate::db::telegram;
use crate::db::telegram::NewTelegramChat;
use crate::db::telegram::NewTelegramSubscription;
use crate::models::Feed;
use crate::models::TelegramSubscription;
use diesel::r2d2::ConnectionManager;
use diesel::r2d2::PooledConnection;
use diesel::PgConnection;
use frankenstein::Chat;
use frankenstein::ChatType;
use frankenstein::DeleteMessageParams;
use frankenstein::Message;
<<<<<<< HEAD
use frankenstein::TelegramApi;
=======
>>>>>>> b0cecdf3
use std::str::FromStr;

pub use get_filter::GetFilter;
pub use get_global_filter::GetGlobalFilter;
pub use get_global_template::GetGlobalTemplate;
pub use get_template::GetTemplate;
pub use get_timezone::GetTimezone;
pub use help::Help;
pub use info::Info;
pub use list_subscriptions::ListSubscriptions;
pub use remove_filter::RemoveFilter;
pub use remove_global_filter::RemoveGlobalFilter;
pub use remove_global_template::RemoveGlobalTemplate;
pub use remove_template::RemoveTemplate;
pub use set_content_fields::SetContentFields;
pub use set_filter::SetFilter;
pub use set_global_filter::SetGlobalFilter;
pub use set_global_template::SetGlobalTemplate;
pub use set_template::SetTemplate;
pub use set_timezone::SetTimezone;
pub use start::Start;
pub use subscribe::Subscribe;
pub use unknown_command::UnknownCommand;
pub use unsubscribe::Unsubscribe;

pub mod get_filter;
pub mod get_global_filter;
pub mod get_global_template;
pub mod get_template;
pub mod get_timezone;
pub mod help;
pub mod info;
pub mod list_subscriptions;
pub mod list_subscriptions_inline_keyboard;
pub mod remove_filter;
pub mod remove_global_filter;
pub mod remove_global_template;
pub mod remove_template;
pub mod set_content_fields;
pub mod set_filter;
pub mod set_global_filter;
pub mod set_global_template;
pub mod set_global_template_inline_keyboard;
pub mod set_template;
pub mod set_template_inline_keyboard;
pub mod set_timezone;
pub mod start;
pub mod subscribe;
pub mod subscribe_inline_keyboard;
pub mod unknown_command;
pub mod unsubscribe;
pub mod unsubscribe_inline_keyboard;

const BOT_NAME: &str = "@el_monitorro_bot "; //replace with your bot name add a space after the name

impl From<Chat> for NewTelegramChat {
    fn from(chat: Chat) -> Self {
        let kind = match chat.type_field {
            ChatType::Private => "private",
            ChatType::Group => "group",
            ChatType::Supergroup => "supergroup",
            ChatType::Channel => "channel",
        };

        NewTelegramChat {
            id: chat.id as i64,
            kind: kind.to_string(),
            username: chat.username,
            first_name: chat.first_name,
            last_name: chat.last_name,
            title: chat.title,
        }
    }
}
pub enum BotCommand {
    UnknownCommand(String),
    Help,
    Subscribe(String),
    Unsubscribe(String),
    ListSubscriptions,
    Start,
    SetTimezone(String),
    GetTimezone,
    SetFilter(String),
    GetFilter(String),
    RemoveFilter(String),
    SetTemplate(String),
    GetTemplate(String),
    RemoveTemplate(String),
    GetGlobalFilter,
    SetGlobalFilter(String),
    RemoveGlobalFilter,
    GetGlobalTemplate,
    SetGlobalTemplate(String),
    RemoveGlobalTemplate,
    Info,
    SetContentFields(String),
}

impl FromStr for BotCommand {
    type Err = ();

    fn from_str(command: &str) -> Result<Self, Self::Err> {
        let bot_command = if !command.starts_with('/') {
            BotCommand::UnknownCommand(command.to_string())
        } else if command.starts_with(Help::command()) {
            BotCommand::Help
        } else if command.starts_with(Subscribe::command()) {
            let args = parse_args(Subscribe::command(), command);

            BotCommand::Subscribe(args)
        } else if command.starts_with(Unsubscribe::command()) {
            let args = parse_args(Unsubscribe::command(), command);

            BotCommand::Unsubscribe(args)
        } else if command.starts_with(ListSubscriptions::command()) {
            BotCommand::ListSubscriptions
        } else if command.starts_with(Start::command()) {
            BotCommand::Start
        } else if command.starts_with(SetTimezone::command()) {
            let args = parse_args(SetTimezone::command(), command);

            BotCommand::SetTimezone(args)
        } else if command.starts_with(GetTimezone::command()) {
            BotCommand::GetTimezone
        } else if command.starts_with(SetFilter::command()) {
            let args = parse_args(SetFilter::command(), command);

            BotCommand::SetFilter(args)
        } else if command.starts_with(GetFilter::command()) {
            let args = parse_args(GetFilter::command(), command);

            BotCommand::GetFilter(args)
        } else if command.starts_with(RemoveFilter::command()) {
            let args = parse_args(RemoveFilter::command(), command);

            BotCommand::RemoveFilter(args)
        } else if command.starts_with(SetTemplate::command()) {
            let args = parse_args(SetTemplate::command(), command);

            BotCommand::SetTemplate(args)
        } else if command.starts_with(GetTemplate::command()) {
            let args = parse_args(GetTemplate::command(), command);

            BotCommand::GetTemplate(args)
        } else if command.starts_with(RemoveTemplate::command()) {
            let args = parse_args(RemoveTemplate::command(), command);

            BotCommand::RemoveTemplate(args)
        } else if command.starts_with(SetGlobalFilter::command()) {
            let args = parse_args(SetGlobalFilter::command(), command);

            BotCommand::SetGlobalFilter(args)
        } else if command.starts_with(RemoveGlobalTemplate::command()) {
            BotCommand::RemoveGlobalTemplate
        } else if command.starts_with(GetGlobalTemplate::command()) {
            BotCommand::GetGlobalTemplate
        } else if command.starts_with(SetGlobalTemplate::command()) {
            let args = parse_args(SetGlobalTemplate::command(), command);

            BotCommand::SetGlobalTemplate(args)
        } else if command.starts_with(GetGlobalFilter::command()) {
            BotCommand::GetGlobalFilter
        } else if command.starts_with(RemoveGlobalFilter::command()) {
            BotCommand::RemoveGlobalFilter
        } else if command.starts_with(Info::command()) {
            BotCommand::Info
        } else if command.starts_with(SetContentFields::command()) {
            let args = parse_args(SetContentFields::command(), command);

            BotCommand::SetContentFields(args)
        } else {
            BotCommand::UnknownCommand(command.to_string())
        };

        Ok(bot_command)
    }
}

fn parse_args(command: &str, command_with_args: &str) -> String {
    let handle = Config::telegram_bot_handle();
    let command_with_handle = format!("{}@{}", command, handle);

    if command_with_args.starts_with(&command_with_handle) {
        command_with_args
            .replace(&command_with_handle, "")
            .trim()
            .to_string()
    } else {
        command_with_args.replace(command, "").trim().to_string()
    }
}

pub enum BotCommand {
    UnknownCommand(String),
    Help,
    Subscribe(String),
    Unsubscribe(String),
    ListSubscriptions,
    Start,
    SetTimezone(String),
    GetTimezone,
    SetFilter(String),
    GetFilter(String),
    RemoveFilter(String),
    SetTemplate(String),
    GetTemplate(String),
    RemoveTemplate(String),
    GetGlobalFilter,
    SetGlobalFilter(String),
    RemoveGlobalFilter,
    GetGlobalTemplate,
    SetGlobalTemplate(String),
    RemoveGlobalTemplate,
    Info,
    SetContentFields(String),
}

impl FromStr for BotCommand {
    type Err = ();

    fn from_str(command: &str) -> Result<Self, Self::Err> {
        let bot_command = if !command.starts_with('/') {
            BotCommand::UnknownCommand(command.to_string())
        } else if command.starts_with(Help::command()) {
            BotCommand::Help
        } else if command.starts_with(Subscribe::command()) {
            let args = parse_args(Subscribe::command(), command);

            BotCommand::Subscribe(args)
        } else if command.starts_with(Unsubscribe::command()) {
            let args = parse_args(Unsubscribe::command(), command);

            BotCommand::Unsubscribe(args)
        } else if command.starts_with(ListSubscriptions::command()) {
            BotCommand::ListSubscriptions
        } else if command.starts_with(Start::command()) {
            BotCommand::Start
        } else if command.starts_with(SetTimezone::command()) {
            let args = parse_args(SetTimezone::command(), command);

            BotCommand::SetTimezone(args)
        } else if command.starts_with(GetTimezone::command()) {
            BotCommand::GetTimezone
        } else if command.starts_with(SetFilter::command()) {
            let args = parse_args(SetFilter::command(), command);

            BotCommand::SetFilter(args)
        } else if command.starts_with(GetFilter::command()) {
            let args = parse_args(GetFilter::command(), command);

            BotCommand::GetFilter(args)
        } else if command.starts_with(RemoveFilter::command()) {
            let args = parse_args(RemoveFilter::command(), command);

            BotCommand::RemoveFilter(args)
        } else if command.starts_with(SetTemplate::command()) {
            let args = parse_args(SetTemplate::command(), command);

            BotCommand::SetTemplate(args)
        } else if command.starts_with(GetTemplate::command()) {
            let args = parse_args(GetTemplate::command(), command);

            BotCommand::GetTemplate(args)
        } else if command.starts_with(RemoveTemplate::command()) {
            let args = parse_args(RemoveTemplate::command(), command);

            BotCommand::RemoveTemplate(args)
        } else if command.starts_with(SetGlobalFilter::command()) {
            let args = parse_args(SetGlobalFilter::command(), command);

            BotCommand::SetGlobalFilter(args)
        } else if command.starts_with(RemoveGlobalTemplate::command()) {
            BotCommand::RemoveGlobalTemplate
        } else if command.starts_with(GetGlobalTemplate::command()) {
            BotCommand::GetGlobalTemplate
        } else if command.starts_with(SetGlobalTemplate::command()) {
            let args = parse_args(SetGlobalTemplate::command(), command);

            BotCommand::SetGlobalTemplate(args)
        } else if command.starts_with(GetGlobalFilter::command()) {
            BotCommand::GetGlobalFilter
        } else if command.starts_with(RemoveGlobalFilter::command()) {
            BotCommand::RemoveGlobalFilter
        } else if command.starts_with(Info::command()) {
            BotCommand::Info
        } else if command.starts_with(SetContentFields::command()) {
            let args = parse_args(SetContentFields::command(), command);

            BotCommand::SetContentFields(args)
        } else {
            BotCommand::UnknownCommand(command.to_string())
        };

        Ok(bot_command)
    }
}

fn parse_args(command: &str, command_with_args: &str) -> String {
    let handle = Config::telegram_bot_handle();
    let command_with_handle = format!("{}@{}", command, handle);

    if command_with_args.starts_with(&command_with_handle) {
        command_with_args
            .replace(&command_with_handle, "")
            .trim()
            .to_string()
    } else {
        command_with_args.replace(command, "").trim().to_string()
    }
}

pub trait Command {
    fn response(&self) -> String;

    fn execute(&self, message: &Message) {
        info!(
            "{:?} wrote: {}",
            message.chat.id,
            message.text.as_ref().unwrap()
        );

<<<<<<< HEAD
        let text: &str = message.text.as_ref().unwrap();
        println!("text from message.text === {}", text);
        let command = BotCommand::from_str(text).unwrap();

        let data = match self.fetch_db_connection(db_pool.clone()) {
            Ok(mut connection) => self.list_subscriptions(&mut *connection, message.clone()),
            Err(_error_message) => "error fetching data".to_string(),
        };

        let feed_id = match self.fetch_db_connection(db_pool.clone()) {
            Ok(mut connection) => self.list_feed_id(&mut *connection, &message),
            Err(_error_message) => "error fetching data".to_string(),
        };

        let feeds = data.split('\n');
        let feeds_ids = feed_id.split(',').clone();

        let texts = self.response(db_pool.clone(), &message, &api);
        let delete_message_params = DeleteMessageParams::builder()
            .chat_id(message.chat.id)
            .message_id(message.message_id)
            .build();

        match command {
            BotCommand::Subscribe(args) => match args.is_empty() {
                true => {
                    let send_message_params =
                        SubscribeInlineKeyboard::set_subscribe_keyboard(message);
                    api.send_message(&send_message_params).unwrap();
                }
                false => self.reply_to_message(api, message, texts),
            },
            BotCommand::Unsubscribe(args) => match args.is_empty() {
                true => {
                    api.delete_message(&delete_message_params).unwrap();
                    let send_message_params = UnsubscribeInlineKeyboard::set_unsubscribe_keyboard(
                        message, feeds, feed_id,
                    );
                    api.send_message(&send_message_params).unwrap();
                }
                false => self.reply_to_message(api, message, texts),
            },
            BotCommand::SetGlobalTemplate(args) => match args.is_empty() {
                true => {
                    api.delete_message(&delete_message_params).unwrap();
                    let send_message_params =
                        SetGlobalTemplateInlineKeyboard::set_global_template_keyboard(message);
                    api.send_message(&send_message_params).unwrap();
                }
                false => self.reply_to_message(api, message, texts),
            },
            BotCommand::ListSubscriptions => {
                let send_message_params =
                    ListSubscriptionsInlineKeyboard::select_feed_url_keyboard_list_subscriptions(
                        message, feeds_ids, db_pool,
                    );
                api.send_message(&send_message_params).unwrap();
            }
            BotCommand::SetTemplate(args) => match args.is_empty() {
                true => {
                    let send_message_params = SetTemplateInlineKeyboard::select_feed_url_keyboard(
                        message, feeds_ids, db_pool,
                    );
                    api.send_message(&send_message_params).unwrap();
                }
                false => self.reply_to_message(api, message, texts),
            },
            _ => {
                self.reply_to_message(api, message, texts);
            }
        };
=======
        let text = self.response();
        self.reply_to_message(message, text)
>>>>>>> b0cecdf3
    }

    fn reply_to_message(&self, message: &Message, text: String) {
        if let Err(error) =
            self.api()
                .reply_with_text_message(message.chat.id, text, Some(message.message_id))
        {
            error!("Failed to reply to update {:?} {:?}", error, message);
        }
    }
<<<<<<< HEAD
    fn command(&self) -> &str;

    fn parse_argument(&self, full_command: &str) -> String {
        let bot_name = Config::telegram_bot_handle();
        let command = self.command();
        let handle = Config::telegram_bot_handle();
        let command_with_handle = format!("{}@{}", command, handle);

        if full_command.starts_with(&command_with_handle) {
            full_command
                .replace(&command_with_handle, "")
                .replace(&bot_name, "")
                .trim()
                .to_string()
        } else {
            full_command
                .replace(command, "")
                .replace(&bot_name, "")
                .trim()
                .to_string()
        }
    }
=======
>>>>>>> b0cecdf3

    fn fetch_db_connection(
        &self,
    ) -> Result<PooledConnection<ConnectionManager<PgConnection>>, String> {
        match crate::db::pool().get() {
            Ok(connection) => Ok(connection),
            Err(err) => {
                error!("Failed to fetch a connection from the pool {:?}", err);

                Err("Failed to process your command. Please contact @Ayrat555".to_string())
            }
        }
    }

    fn api(&self) -> Api {
        telegram_client::api().clone()
    }

    fn find_subscription(
        &self,
        db_connection: &mut PgConnection,
        chat_id: i64,
        feed_url: &str,
    ) -> Result<TelegramSubscription, String> {
        let not_exists_error = Err("Subscription does not exist".to_string());
        let feed = self.find_feed(db_connection, feed_url)?;

        let chat = match telegram::find_chat(db_connection, chat_id) {
            Some(chat) => chat,
            None => return not_exists_error,
        };

        let telegram_subscription = NewTelegramSubscription {
            chat_id: chat.id,
            feed_id: feed.id,
        };

        match telegram::find_subscription(db_connection, telegram_subscription) {
            Some(subscription) => Ok(subscription),
            None => not_exists_error,
        }
    }

    fn find_feed(&self, db_connection: &mut PgConnection, feed_url: &str) -> Result<Feed, String> {
        match feeds::find_by_link(db_connection, feed_url) {
            Some(feed) => Ok(feed),
            None => Err("Feed does not exist".to_string()),
        }
    }

    fn parse_filter(&self, params: &str) -> Result<Vec<String>, String> {
        let filter_words: Vec<String> =
            params.split(',').map(|s| s.trim().to_lowercase()).collect();

        if filter_words.len() > 20 {
            return Err("The number of filter words is limited by 20".to_string());
        }

        Ok(filter_words)
    }
    fn list_subscriptions(&self, db_connection: &mut PgConnection, message: Message) -> String {
        match telegram::find_feeds_by_chat_id(db_connection, message.chat.id) {
            Err(_) => "Couldn't fetch your subscriptions".to_string(),
            Ok(feeds) => {
                if feeds.is_empty() {
                    "You don't have any subscriptions".to_string()
                } else {
                    feeds
                        .into_iter()
                        .map(|feed| feed.link)
                        .collect::<Vec<String>>()
                        .join("\n")
                }
            }
        }
    }
    fn list_feed_id(&self, db_connection: &mut PgConnection, message: &Message) -> String {
        match telegram::find_feeds_by_chat_id(db_connection, message.chat.id) {
            Err(_) => "Couldn't fetch your subscriptions".to_string(),
            Ok(feeds) => {
                if feeds.is_empty() {
                    "You don't have any subscriptions".to_string()
                } else {
                    feeds
                        .into_iter()
                        .map(|feed| feed.id.to_string())
                        .collect::<Vec<String>>()
                        .join(",")
                }
            }
        }
    }
}<|MERGE_RESOLUTION|>--- conflicted
+++ resolved
@@ -1,12 +1,8 @@
-<<<<<<< HEAD
 use crate::bot::commands::list_subscriptions_inline_keyboard::ListSubscriptionsInlineKeyboard;
 use crate::bot::commands::set_global_template_inline_keyboard::SetGlobalTemplateInlineKeyboard;
 use crate::bot::commands::set_template_inline_keyboard::SetTemplateInlineKeyboard;
 use crate::bot::commands::subscribe_inline_keyboard::SubscribeInlineKeyboard;
 use crate::bot::commands::unsubscribe_inline_keyboard::UnsubscribeInlineKeyboard;
-=======
-use crate::bot::telegram_client;
->>>>>>> b0cecdf3
 use crate::bot::telegram_client::Api;
 use crate::config::Config;
 use crate::db::feeds;
@@ -22,10 +18,7 @@
 use frankenstein::ChatType;
 use frankenstein::DeleteMessageParams;
 use frankenstein::Message;
-<<<<<<< HEAD
 use frankenstein::TelegramApi;
-=======
->>>>>>> b0cecdf3
 use std::str::FromStr;
 
 pub use get_filter::GetFilter;
@@ -205,20 +198,6 @@
     }
 }
 
-fn parse_args(command: &str, command_with_args: &str) -> String {
-    let handle = Config::telegram_bot_handle();
-    let command_with_handle = format!("{}@{}", command, handle);
-
-    if command_with_args.starts_with(&command_with_handle) {
-        command_with_args
-            .replace(&command_with_handle, "")
-            .trim()
-            .to_string()
-    } else {
-        command_with_args.replace(command, "").trim().to_string()
-    }
-}
-
 pub enum BotCommand {
     UnknownCommand(String),
     Help,
@@ -348,7 +327,6 @@
             message.text.as_ref().unwrap()
         );
 
-<<<<<<< HEAD
         let text: &str = message.text.as_ref().unwrap();
         println!("text from message.text === {}", text);
         let command = BotCommand::from_str(text).unwrap();
@@ -420,10 +398,6 @@
                 self.reply_to_message(api, message, texts);
             }
         };
-=======
-        let text = self.response();
-        self.reply_to_message(message, text)
->>>>>>> b0cecdf3
     }
 
     fn reply_to_message(&self, message: &Message, text: String) {
@@ -434,7 +408,6 @@
             error!("Failed to reply to update {:?} {:?}", error, message);
         }
     }
-<<<<<<< HEAD
     fn command(&self) -> &str;
 
     fn parse_argument(&self, full_command: &str) -> String {
@@ -457,8 +430,6 @@
                 .to_string()
         }
     }
-=======
->>>>>>> b0cecdf3
 
     fn fetch_db_connection(
         &self,
