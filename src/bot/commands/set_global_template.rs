use super::Command;
use super::Message;
use crate::db::telegram;
use crate::deliver::render_template_example;
use diesel::PgConnection;
use typed_builder::TypedBuilder;

use frankenstein::InlineKeyboardButton;
use frankenstein::InlineKeyboardMarkup;
use frankenstein::ReplyMarkup;
use frankenstein::SendMessageParams;

static COMMAND: &str = "/set_global_template";
<<<<<<< HEAD
static SET_GLOBAL_TEMPLATE_CREATE_LINK_DESCRIPTION: &str =
    "/set_global_template create_link_description";
static SET_GLOBAL_TEMPLATE_CREATE_LINK_BOT_ITEM_NAME: &str =
    "/set_global_template create_link_item_name";
pub struct SetGlobalTemplate {}
=======

#[derive(Builder)]
pub struct SetGlobalTemplate {
    message: Message,
    args: String,
}
>>>>>>> b0cecdf3

impl SetGlobalTemplate {
    pub fn run(&self) {
        self.execute(&self.message);
    }

    fn set_global_template(&self, db_connection: &mut PgConnection) -> String {
        if self.args.is_empty() {
            return "Template can not be empty".to_string();
        }

        let chat = match telegram::find_chat(db_connection, self.message.chat.id) {
            Some(chat) => chat,
            None => return "You don't have any subcriptions".to_string(),
        };

        let example = match render_template_example(&self.args) {
            Ok(example) => format!("Your messages will look like:\n\n{}", example),
            Err(_) => return "The template is invalid".to_string(),
        };

        if self
            .api()
            .send_text_message(self.message.chat.id, example)
            .is_err()
        {
            return "The template is invalid".to_string();
        }

        match telegram::set_global_template(db_connection, &chat, Some(self.args.clone())) {
            Ok(_) => "The global template was updated".to_string(),
            Err(_) => "Failed to update the template".to_string(),
        }
    }

    pub fn command() -> &'static str {
        COMMAND
    }

    pub fn create_link_description() -> &'static str {
        SET_GLOBAL_TEMPLATE_CREATE_LINK_DESCRIPTION
    }

    pub fn create_link_item_name() -> &'static str {
        SET_GLOBAL_TEMPLATE_CREATE_LINK_BOT_ITEM_NAME
    }
}

impl Command for SetGlobalTemplate {
    fn response(&self) -> String {
        match self.fetch_db_connection() {
            Ok(mut connection) => self.set_global_template(&mut connection),
            Err(error_message) => error_message,
        }
    }
}

pub fn set_global_template_keyboard(message: &Message) -> SendMessageParams {
    let chat_id: i64 = message.chat.id;
    let mut keyboard: Vec<Vec<InlineKeyboardButton>> = Vec::new();

    let mut row: Vec<InlineKeyboardButton> = Vec::new();
    let mut row2: Vec<InlineKeyboardButton> = Vec::new();
    let mut row3: Vec<InlineKeyboardButton> = Vec::new();

    let create_link_item_description = InlineKeyboardButton::builder()
        .text("Make bot item descriptions as the link to the feed page")
        .switch_inline_query_current_chat(
            "/set_global_template {{create_link bot_item_description bot_item_link }}",
        )
        .build();
    let create_link_item_name = InlineKeyboardButton::builder()
        .text("Make bot item name as the link to the feed page")
        .switch_inline_query_current_chat(
            "/set_global_template {{create_link bot_item_name bot_item_link }}",
        )
        .build();
    let create_link_custom_name = InlineKeyboardButton::builder()
        .text("Make custom name as the link to the feed page")
        .switch_inline_query_current_chat(
            "/set_global_template {{create_link \"custom_name\" bot_item_link }}",
        )
        .build();

    row.push(create_link_item_description);
    row2.push(create_link_item_name);
    row3.push(create_link_custom_name);

    keyboard.push(row);
    keyboard.push(row2);
    keyboard.push(row3);

    let inline_keyboard = InlineKeyboardMarkup::builder()
        .inline_keyboard(keyboard)
        .build();

    SendMessageParams::builder()
        .chat_id(chat_id)
        .text("Use this options to set your template")
        .reply_markup(ReplyMarkup::InlineKeyboardMarkup(inline_keyboard))
        .build()
}<|MERGE_RESOLUTION|>--- conflicted
+++ resolved
@@ -11,20 +11,11 @@
 use frankenstein::SendMessageParams;
 
 static COMMAND: &str = "/set_global_template";
-<<<<<<< HEAD
 static SET_GLOBAL_TEMPLATE_CREATE_LINK_DESCRIPTION: &str =
     "/set_global_template create_link_description";
 static SET_GLOBAL_TEMPLATE_CREATE_LINK_BOT_ITEM_NAME: &str =
     "/set_global_template create_link_item_name";
 pub struct SetGlobalTemplate {}
-=======
-
-#[derive(Builder)]
-pub struct SetGlobalTemplate {
-    message: Message,
-    args: String,
-}
->>>>>>> b0cecdf3
 
 impl SetGlobalTemplate {
     pub fn run(&self) {
