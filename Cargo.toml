--- conflicted
+++ resolved
@@ -16,12 +16,7 @@
 diesel = { version = "2", features = ["postgres","r2d2"] }
 dotenvy = "0.15"
 pretty_env_logger = "0.5"
-<<<<<<< HEAD
-#fang = { version = 10.3, features = ["blocking"], default-features = false }
-fang = { git = "https://github.com/ayrat555/fang.git",  branch = "ft/derive-macro-fang-error", features = ["blocking" , "derive-error"], default-features = false }
-=======
 fang = { version = "0.10.4", features = ["blocking"], default-features = false }
->>>>>>> baff71fa
 feed-rs = "1.3.0"
 frankenstein = { version = "0.27.0", default-features = false, features = ["telegram-trait"] }
 handlebars = "4"
